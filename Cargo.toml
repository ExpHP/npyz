--- conflicted
+++ resolved
@@ -1,10 +1,6 @@
 [package]
 name = "npy"
-<<<<<<< HEAD
-version = "0.2.4"
-=======
 version = "0.3.0"
->>>>>>> e5f03b9f
 authors = ["Pavel Potocek <pavelpotocek@gmail.com>"]
 license = "MIT"
 description = "NumPy file format (de-)serialization"
